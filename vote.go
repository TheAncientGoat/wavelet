--- conflicted
+++ resolved
@@ -48,22 +48,11 @@
 			stakes := make(map[AccountID]float64, len(votes))
 			maxStake := float64(0)
 
-<<<<<<< HEAD
 			for _, vote := range votes {
-				stake, _ := ReadAccountStake(snapshot, vote.voter.PublicKey())
+				s, _ := ReadAccountStake(snapshot, vote.voter.PublicKey())
 
-				if stake < sys.MinimumStake {
-					stake = sys.MinimumStake
-=======
-			for i, vote := range votes {
-				if vote.preferred == nil {
-					votes[i].preferred = ZeroRoundPtr
-				}
-
-				s, _ := ReadAccountStake(snapshot, vote.voter.PublicKey())
 				if s < sys.MinimumStake {
 					s = sys.MinimumStake
->>>>>>> c4834883
 				}
 
 				stake := float64(s)
@@ -85,13 +74,8 @@
 
 			var majority Identifiable
 			for _, vote := range votes {
-<<<<<<< HEAD
 				if counts[vote.value.GetID()]/totalCount >= sys.SnowballAlpha {
 					majority = vote.value
-=======
-				if counts[vote.preferred.ID]/totalCount >= sys.SnowballAlpha {
-					majority = vote.preferred
->>>>>>> c4834883
 					break
 				}
 			}
