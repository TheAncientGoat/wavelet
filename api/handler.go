--- conflicted
+++ resolved
@@ -6,12 +6,12 @@
 	"net/http"
 	"time"
 
-	"github.com/perlin-network/graph/database"
 	"github.com/perlin-network/noise/network/discovery"
-	"github.com/perlin-network/wavelet"
 	"github.com/perlin-network/wavelet/events"
 	"github.com/perlin-network/wavelet/security"
 	"github.com/perlin-network/wavelet/stats"
+	"github.com/perlin-network/wavelet"
+	"github.com/perlin-network/graph/database"
 )
 
 func (s *service) pollAccountHandler(ctx *requestContext) {
@@ -62,22 +62,21 @@
 				limit = ledger.NumTransactions()
 			}
 
-<<<<<<< HEAD
 			offset := ledger.NumTransactions() - limit
 
 			paginate.Limit = &limit
 			paginate.Offset = &offset
 		}
+
 		transactions = ledger.PaginateTransactions(*paginate.Offset, *paginate.Limit)
 	})
-=======
-	transactions := s.wavelet.Ledger.PaginateTransactions(*paginate.Offset, *paginate.Limit)
+
+
 	for _, tx := range transactions {
 		if tx.Tag == "create_contract" {
 			tx.Payload = []byte("<code here>")
 		}
 	}
->>>>>>> 20d23a8b
 
 	ctx.WriteJSON(http.StatusOK, transactions)
 }
