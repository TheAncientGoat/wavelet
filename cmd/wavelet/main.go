--- conflicted
+++ resolved
@@ -111,16 +111,10 @@
 			EnvVar: "WAVELET_API_PORT",
 		}),
 		altsrc.NewStringFlag(cli.StringFlag{
-<<<<<<< HEAD
-			Name:  "db",
-			Value: "db",
-			Usage: "Database directory",
-=======
 			Name:   "db",
 			Value:  "",
 			Usage:  "Directory path to the database. If empty, a temporary in-memory database will be used instead.",
 			EnvVar: "WAVELET_DB_PATH",
->>>>>>> f04f1e16
 		}),
 		altsrc.NewIntFlag(cli.IntFlag{
 			Name:  "sys.query_timeout",
@@ -282,11 +276,6 @@
 			Msg("Loaded wallet.")
 	}
 
-<<<<<<< HEAD
-	kv, err := store.NewLevelDB(config.Database)
-	if err != nil {
-		logger.Fatal().Err(err).Msgf("Failed to open database %s.", config.Database)
-=======
 	var kv store.KV
 
 	if len(config.Database) > 0 {
@@ -296,7 +285,6 @@
 		}
 	} else {
 		kv = store.NewInmem()
->>>>>>> f04f1e16
 	}
 
 	w, network, protocol := protocol(n, config, k, kv)
