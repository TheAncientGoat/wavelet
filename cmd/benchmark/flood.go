package main

import (
	"encoding/binary"
	"github.com/perlin-network/wavelet/sys"
	"github.com/perlin-network/wavelet/wctl"
	"github.com/pkg/errors"
	"github.com/rs/zerolog/log"
	"go.uber.org/atomic"
	"runtime"
	"sync"
	"time"
)

func floodTransactions() func(client *wctl.Client) ([]wctl.SendTransactionResponse, error) {
	tps := atomic.NewUint64(0)

	go func() {
		for range time.Tick(1 * time.Second) {
			log.Info().Uint64("tps", tps.Swap(0)).Msg("Benchmarking...")
		}
	}()

	return func(client *wctl.Client) ([]wctl.SendTransactionResponse, error) {
		numWorkers := runtime.NumCPU()

		var wg sync.WaitGroup
		wg.Add(numWorkers)

		chRes := make(chan wctl.SendTransactionResponse, numWorkers)
		chErr := make(chan error, numWorkers)

		for i := 0; i < numWorkers; i++ {
			i := i + 1

			go func() {
				defer wg.Done()

				var payload [9]byte
<<<<<<< HEAD

				payload[0] = 1
				binary.LittleEndian.PutUint64(payload[1:9], uint64(i))
=======
				payload[0] = 1
				binary.LittleEndian.PutUint64(payload[1:], uint64(i))
>>>>>>> df550bab

				var res wctl.SendTransactionResponse

				res, err := client.SendTransaction(sys.TagStake, payload[:])

				if err != nil {
					chRes <- res
					chErr <- err
				}

				chRes <- res
				chErr <- nil
			}()
		}

		wg.Wait()

		var responses []wctl.SendTransactionResponse
		var err error

		for i := 0; i < numWorkers; i++ {
			if e := <-chErr; err == nil {
				err = e
			} else {
				err = errors.Wrap(err, e.Error())
			}

			responses = append(responses, <-chRes)
		}

		tps.Add(uint64(numWorkers))

		return responses, nil
	}
}<|MERGE_RESOLUTION|>--- conflicted
+++ resolved
@@ -37,14 +37,9 @@
 				defer wg.Done()
 
 				var payload [9]byte
-<<<<<<< HEAD
-
+        
 				payload[0] = 1
 				binary.LittleEndian.PutUint64(payload[1:9], uint64(i))
-=======
-				payload[0] = 1
-				binary.LittleEndian.PutUint64(payload[1:], uint64(i))
->>>>>>> df550bab
 
 				var res wctl.SendTransactionResponse
 
