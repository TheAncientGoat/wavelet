package wavelet

import (
	"github.com/lytics/hll"
	"github.com/perlin-network/graph/conflict"
	"github.com/perlin-network/graph/database"
	"github.com/perlin-network/graph/graph"
	"github.com/perlin-network/graph/system"
	"github.com/perlin-network/wavelet/events"
	"github.com/perlin-network/wavelet/log"
	"github.com/perlin-network/wavelet/params"
	"github.com/perlin-network/wavelet/stats"
	"github.com/phf/go-queue/queue"
	"github.com/sasha-s/go-IBLT"
	"sort"
	"time"
)

var (
	BucketAccepted      = writeBytes("accepted_")
	BucketAcceptedIndex = writeBytes("i.accepted_")

	BucketAcceptPending = writeBytes("p.accepted_")

	KeyTransactionIBLT = writeBytes("tx_iblt")
)

type Ledger struct {
	state
	rpc

	*database.Store
	*graph.Graph
	*conflict.Resolver

	IBLT *iblt.Filter

	kill chan struct{}

	stepping               bool
	lastUpdateAcceptedTime time.Time
}

func NewLedger(databasePath, servicesPath string, genesisCSV string) *Ledger {
	store := database.New(databasePath)

	graph := graph.New(store)
	resolver := conflict.New(graph)

	ledger := &Ledger{
		Store:    store,
		Graph:    graph,
		Resolver: resolver,

		kill: make(chan struct{}),
	}

	ledger.state = state{Ledger: ledger}
	ledger.rpc = rpc{Ledger: ledger}
<<<<<<< HEAD

	if store.Size(BucketAccounts) == 0 {
		genesis, err := LoadGenesisTransaction(genesisCSV)
		if err != nil {
			log.Error().Err(err).Msgf("Unable to load genesis from file %s", genesisCSV)
		} else {
			ApplyGenesisTransactions(ledger, genesis)
			log.Info().Str("csv", genesisCSV).Int("NumAccounts", len(genesis)).Msg("Loaded genesis csv.")
		}
	}

=======
>>>>>>> be310d70
	ledger.IBLT = iblt.New(params.TxK, params.TxL)

	if encoded, err := store.Get(KeyTransactionIBLT); err == nil {
		err := ledger.IBLT.UnmarshalBinary(encoded)

		if err != nil {
			log.Error().Err(err).Msg("Failed to decode transaction IBLT from database.")
		}
	}

	ledger.registerServicePath(servicesPath)

	graph.AddOnReceiveHandler(ledger.ensureSafeCommittable)

	return ledger
}

// Step will perform one single time step of all periodic tasks within the ledger.
func (ledger *Ledger) Step(force bool) {
	if ledger.stepping {
		return
	}

	ledger.stepping = true

	current := time.Now()

	if force || current.Sub(ledger.lastUpdateAcceptedTime) >= params.GraphUpdatePeriod {
		ledger.updateAcceptedTransactions()
		ledger.lastUpdateAcceptedTime = current
	}

	ledger.stepping = false
}

// WasAccepted returns whether or not a transaction given by its symbol was stored to be accepted
// inside the database.
func (ledger *Ledger) WasAccepted(symbol string) bool {
	exists, _ := ledger.Has(merge(BucketAccepted, writeBytes(symbol)))
	return exists
}

// GetAcceptedByIndex gets an accepted transaction by its index.
func (ledger *Ledger) GetAcceptedByIndex(index uint64) (*database.Transaction, error) {
	symbolBytes, err := ledger.Get(merge(BucketAcceptedIndex, writeUint64(index)))
	if err != nil {
		return nil, err
	}

	return ledger.GetBySymbol(writeString(symbolBytes))
}

// QueueForAcceptance queues a transaction awaiting to be accepted.
func (ledger *Ledger) QueueForAcceptance(symbol string) error {
	return ledger.Put(merge(BucketAcceptPending, writeBytes(symbol)), []byte{0})
}

// UpdateAcceptedTransactions incrementally from the root of the graph updates whether
// or not all transactions this node knows about are accepted.
func (ledger *Ledger) updateAcceptedTransactions() {
	// If there are no accepted transactions and none are pending, add the very first transaction.
	if ledger.Size(BucketAcceptPending) == 0 && ledger.Size(BucketAcceptedIndex) == 0 {
		tx, err := ledger.GetByIndex(0)
		if err != nil {
			return
		}

		ledger.Put(merge(BucketAcceptPending, writeBytes(tx.Id)), []byte{0})
	}

	var acceptedList []string
	var pendingList []pending

	ledger.ForEachKey(BucketAcceptPending, func(k []byte) error {
		symbol := string(k)

		pendingList = append(pendingList)

		tx, err := ledger.GetBySymbol(symbol)
		if err != nil {
			return nil
		}

		depth, err := ledger.Store.GetDepthBySymbol(symbol)
		if err != nil {
			return nil
		}

		pendingList = append(pendingList, pending{tx, depth})

		return nil
	})

	sort.Slice(pendingList, func(i, j int) bool {
		if pendingList[i].depth < pendingList[j].depth {
			return true
		}

		if pendingList[i].depth > pendingList[j].depth {
			return false
		}

		return pendingList[i].tx.Id < pendingList[j].tx.Id
	})

	for _, pending := range pendingList {
		parentsAccepted := true
		for _, parent := range pending.tx.Parents {
			if !ledger.WasAccepted(parent) {
				parentsAccepted = false
				break
			}
		}

		if !parentsAccepted {
			continue
		}

		set, err := ledger.GetConflictSet(pending.tx.Sender, pending.tx.Nonce)
		if err != nil {
			continue
		}

		transactions := new(hll.Hll)
		err = transactions.UnmarshalPb(set.Transactions)

		if err != nil {
			continue
		}

		conflicting := !(transactions.Cardinality() == 1)

		if set.Count > system.Beta2 || (!conflicting && ledger.CountAscendants(pending.tx.Id, system.Beta1+1) > system.Beta1) {
			if !ledger.WasAccepted(pending.tx.Id) {
				ledger.acceptTransaction(pending.tx)
				acceptedList = append(acceptedList, pending.tx.Id)
			}
		}
	}

	if len(acceptedList) > 0 {
		// Trim transaction IDs.
		for i := 0; i < len(acceptedList); i++ {
			acceptedList[i] = acceptedList[i][:10]
		}

		log.Info().Interface("accepted", acceptedList).Msgf("Accepted %d transactions.", len(acceptedList))
	}
}

// ensureAccepted gets called every single time the preferred transaction of a conflict set changes.
//
// It ensures that preferred transactions that were accepted, which should instead be rejected get
// reverted alongside all of their ascendant transactions.
func (ledger *Ledger) ensureAccepted(set *database.ConflictSet) error {
	transactions := new(hll.Hll)

	err := transactions.UnmarshalPb(set.Transactions)

	if err != nil {
		return err
	}

	// If the preferred transaction of a conflict set was accepted (due to safe early commit) and there are now transactions
	// conflicting with it, un-accept it.
	if conflicting := !(transactions.Cardinality() == 1); conflicting && ledger.WasAccepted(set.Preferred) && set.Count <= system.Beta2 {
		ledger.revertTransaction(set.Preferred, true)
	}

	return nil
}

// acceptTransaction accepts a transaction and ensures the transaction is not pending acceptance inside the graph.
// The children of said accepted transaction thereafter get queued to pending acceptance.
func (ledger *Ledger) acceptTransaction(tx *database.Transaction) {
	index, err := ledger.NextSequence(BucketAcceptedIndex)
	if err != nil {
		return
	}

	ledger.Put(merge(BucketAccepted, writeBytes(tx.Id)), writeUint64(index))
	ledger.Put(merge(BucketAcceptedIndex, writeUint64(index)), writeBytes(tx.Id))
	ledger.Delete(merge(BucketAcceptPending, writeBytes(tx.Id)))

	stats.IncAcceptedTransactions(tx.Tag)
	go events.Publish(nil, &events.TransactionAcceptedEvent{ID: tx.Id})

	// If the transaction has accepted children, revert all of the transactions ascendants.
	if children, err := ledger.GetChildrenBySymbol(tx.Id); err == nil && len(children.Transactions) > 0 {
		for _, child := range children.Transactions {
			if ledger.WasAccepted(child) {
				ledger.revertTransaction(child, false)
			}
		}
	}

	// Apply transaction to the ledger state.
	err = ledger.applyTransaction(tx)
	if err != nil {
		log.Error().Err(err).Msg("Failed to apply transaction.")
	}

	visited := make(map[string]struct{})

	queue := queue.New()
	queue.PushBack(tx.Id)

	for queue.Len() > 0 {
		popped := queue.PopFront().(string)

		children, err := ledger.GetChildrenBySymbol(popped)
		if err != nil {
			continue
		}

		for _, child := range children.Transactions {
			if _, seen := visited[child]; !seen {
				visited[child] = struct{}{}

				if !ledger.WasAccepted(child) {
					ledger.Put(merge(BucketAcceptPending, writeBytes(child)), []byte{0})
				} else if !ledger.WasApplied(child) {
					// If the child was already accepted but not yet applied, apply it to the ledger state.

					tx, err := ledger.GetBySymbol(child)
					if err != nil {
						continue
					}

					ledger.applyTransaction(tx)
				}
				queue.PushBack(child)

			}
		}
	}
}

// revertTransaction sets a transaction and all of its ascendants to not be accepted.
func (ledger *Ledger) revertTransaction(symbol string, revertAcceptance bool) {
	visited := make(map[string]struct{})

	queue := queue.New()
	queue.PushBack(symbol)

	var pendingList []pending

	for queue.Len() > 0 {
		popped := queue.PopFront().(string)

		tx, err := ledger.GetBySymbol(popped)
		if err != nil {
			continue
		}

		depth, err := ledger.GetDepthBySymbol(popped)
		if err != nil {
			continue
		}

		pendingList = append(pendingList, pending{tx, depth})

		indexBytes, err := ledger.Get(merge(BucketAccepted, writeBytes(popped)))
		if err != nil {
			continue
		}

		if revertAcceptance {
			ledger.Delete(merge(BucketAcceptedIndex, indexBytes))
			ledger.Delete(merge(BucketAccepted, writeBytes(popped)))

			ledger.Put(merge(BucketAcceptPending, writeBytes(popped)), []byte{0})

			stats.DecAcceptedTransactions()
		}

		children, err := ledger.GetChildrenBySymbol(popped)
		if err != nil {
			continue
		}

		for _, child := range children.Transactions {
			if _, seen := visited[child]; !seen {
				visited[child] = struct{}{}

				if ledger.WasApplied(child) && ledger.WasAccepted(child) {
					queue.PushBack(child)
				}
			}
		}
	}

	// Sort in ascending lexicographically-least topological order.
	sort.Slice(pendingList, func(i, j int) bool {
		if pendingList[i].depth > pendingList[j].depth {
			return true
		}

		if pendingList[i].depth < pendingList[j].depth {
			return false
		}

		return pendingList[i].tx.Id > pendingList[j].tx.Id
	})

	// Revert list of transactions from ledger state.
	ledger.doRevertTransaction(&pendingList)

	log.Debug().Int("num_reverted", len(pendingList)).Msg("Reverted transactions.")
}

// ensureSafeCommittable ensures that incoming transactions which conflict with any
// of the transactions on our graph are not accepted.
func (ledger *Ledger) ensureSafeCommittable(index uint64, tx *database.Transaction) error {
	set, err := ledger.GetConflictSet(tx.Sender, tx.Nonce)

	if err != nil {
		return err
	}

	return ledger.ensureAccepted(set)
}<|MERGE_RESOLUTION|>--- conflicted
+++ resolved
@@ -41,7 +41,7 @@
 	lastUpdateAcceptedTime time.Time
 }
 
-func NewLedger(databasePath, servicesPath string, genesisCSV string) *Ledger {
+func NewLedger(databasePath, servicesPath string) *Ledger {
 	store := database.New(databasePath)
 
 	graph := graph.New(store)
@@ -57,20 +57,6 @@
 
 	ledger.state = state{Ledger: ledger}
 	ledger.rpc = rpc{Ledger: ledger}
-<<<<<<< HEAD
-
-	if store.Size(BucketAccounts) == 0 {
-		genesis, err := LoadGenesisTransaction(genesisCSV)
-		if err != nil {
-			log.Error().Err(err).Msgf("Unable to load genesis from file %s", genesisCSV)
-		} else {
-			ApplyGenesisTransactions(ledger, genesis)
-			log.Info().Str("csv", genesisCSV).Int("NumAccounts", len(genesis)).Msg("Loaded genesis csv.")
-		}
-	}
-
-=======
->>>>>>> be310d70
 	ledger.IBLT = iblt.New(params.TxK, params.TxL)
 
 	if encoded, err := store.Get(KeyTransactionIBLT); err == nil {
