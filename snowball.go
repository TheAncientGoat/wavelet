// Copyright (c) 2019 Perlin
//
// Permission is hereby granted, free of charge, to any person obtaining a copy of
// this software and associated documentation files (the "Software"), to deal in
// the Software without restriction, including without limitation the rights to
// use, copy, modify, merge, publish, distribute, sublicense, and/or sell copies of
// the Software, and to permit persons to whom the Software is furnished to do so,
// subject to the following conditions:
//
// The above copyright notice and this permission notice shall be included in all
// copies or substantial portions of the Software.
//
// THE SOFTWARE IS PROVIDED "AS IS", WITHOUT WARRANTY OF ANY KIND, EXPRESS OR
// IMPLIED, INCLUDING BUT NOT LIMITED TO THE WARRANTIES OF MERCHANTABILITY, FITNESS
// FOR A PARTICULAR PURPOSE AND NONINFRINGEMENT. IN NO EVENT SHALL THE AUTHORS OR
// COPYRIGHT HOLDERS BE LIABLE FOR ANY CLAIM, DAMAGES OR OTHER LIABILITY, WHETHER
// IN AN ACTION OF CONTRACT, TORT OR OTHERWISE, ARISING FROM, OUT OF OR IN
// CONNECTION WITH THE SOFTWARE OR THE USE OR OTHER DEALINGS IN THE SOFTWARE.

package wavelet

import (
	"fmt"
	"sync"
)

type SnowballOption func(*Snowball)

func WithBeta(beta int) SnowballOption {
	return func(snowball *Snowball) {
		snowball.beta = beta
	}
}

func WithName(name string) SnowballOption {
	return func(snowball *Snowball) {
		snowball.name = name
	}
}

const (
	SnowballDefaultBeta = 150
)

type Identifiable interface {
	GetID() string
}

type Snowball struct {
	sync.RWMutex
	beta int

	candidates          map[string]Identifiable
	preferredID, lastID string

	counts  map[string]int
	count   int
	decided bool
	name string
}

func NewSnowball(opts ...SnowballOption) *Snowball {
	s := &Snowball{
		beta:       SnowballDefaultBeta,
<<<<<<< HEAD
		candidates: make(map[string]Identifiable),
		counts:     make(map[string]int),
=======
		candidates: make(map[RoundID]*Round),
		counts:     make(map[RoundID]int),
		name: "default",
>>>>>>> c4834883
	}

	for _, opt := range opts {
		opt(s)
	}

	return s
}

func (s *Snowball) Reset() {
	s.Lock()

	s.preferredID = ""
	s.lastID = ""

	s.candidates = make(map[string]Identifiable)
	s.counts = make(map[string]int)
	s.count = 0

	s.decided = false

	s.Unlock()
}

func (s *Snowball) Tick(v Identifiable) {
	s.Lock()
	defer s.Unlock()

	if s.decided { // Do not allow any further ticks until Reset() gets called.
		return
	}

	if v == nil || v.GetID() == "" { // Have nil responses reset Snowball.
		s.lastID = ""
		s.count = 0

		return
	}

	id := v.GetID()
	if _, exists := s.candidates[id]; !exists {
		s.candidates[id] = v
	}

	s.counts[id]++ // Handle decision case.

	if s.counts[id] > s.counts[s.preferredID] {
		s.preferredID = id
	}

<<<<<<< HEAD
	if s.lastID != id { // Handle termination case.
		if s.lastID != "" {
			fmt.Printf("Snowball liveness fault: Last ID is %s with count %d, and new ID is %q.\n", s.lastID, s.count, id)
=======
	if s.lastID != round.ID { // Handle termination case.
		if s.lastID != ZeroRoundID {
			fmt.Printf("Snowball (%s) liveness fault: Last ID is %x with count %d, and new ID is %x.\n", s.name, s.lastID, s.count, round.ID)
>>>>>>> c4834883
		}

		s.lastID = id
		s.count = 0
	} else {
		s.count++

		if s.count > s.beta {
			s.decided = true
		}
	}
}

func (s *Snowball) Prefer(v Identifiable) {
	s.Lock()
	id := v.GetID()
	if _, exists := s.candidates[id]; !exists {
		s.candidates[id] = v
	}
	s.preferredID = id
	s.Unlock()
}

func (s *Snowball) Preferred() Identifiable {
	s.RLock()
	preferred := s.candidates[s.preferredID]
	s.RUnlock()

	return preferred
}

func (s *Snowball) Decided() bool {
	s.RLock()
	decided := s.decided
	s.RUnlock()

	return decided
}

func (s *Snowball) Progress() int {
	s.RLock()
	progress := s.count
	s.RUnlock()

	return progress
}<|MERGE_RESOLUTION|>--- conflicted
+++ resolved
@@ -62,14 +62,9 @@
 func NewSnowball(opts ...SnowballOption) *Snowball {
 	s := &Snowball{
 		beta:       SnowballDefaultBeta,
-<<<<<<< HEAD
 		candidates: make(map[string]Identifiable),
 		counts:     make(map[string]int),
-=======
-		candidates: make(map[RoundID]*Round),
-		counts:     make(map[RoundID]int),
 		name: "default",
->>>>>>> c4834883
 	}
 
 	for _, opt := range opts {
@@ -120,15 +115,9 @@
 		s.preferredID = id
 	}
 
-<<<<<<< HEAD
 	if s.lastID != id { // Handle termination case.
 		if s.lastID != "" {
-			fmt.Printf("Snowball liveness fault: Last ID is %s with count %d, and new ID is %q.\n", s.lastID, s.count, id)
-=======
-	if s.lastID != round.ID { // Handle termination case.
-		if s.lastID != ZeroRoundID {
-			fmt.Printf("Snowball (%s) liveness fault: Last ID is %x with count %d, and new ID is %x.\n", s.name, s.lastID, s.count, round.ID)
->>>>>>> c4834883
+			fmt.Printf("Snowball (%s) liveness fault: Last ID is %x with count %d, and new ID is %x.\n", s.name, s.lastID, s.count, id)
 		}
 
 		s.lastID = id
